--- conflicted
+++ resolved
@@ -110,13 +110,8 @@
 
         /* Create thread 1: Higher priority than main thread so should sleep */
         else if (atomThreadCreate(&tcb[0], TEST_THREAD_PRIO - 1, test_thread_func, 1,
-<<<<<<< HEAD
-              &test_thread_stack[0][TEST_THREAD_STACK_SIZE - sizeof(uint32_t)],
-              TEST_THREAD_STACK_SIZE) != ATOM_OK)
-=======
               &test_thread_stack[0][0],
               TEST_THREAD_STACK_SIZE, TRUE) != ATOM_OK)
->>>>>>> 51811433
         {
             /* Fail */
             ATOMLOG (_STR("Error creating test thread 1\n"));
@@ -125,13 +120,8 @@
 
         /* Create thread 2: Same priority as main thread so should not sleep */
         else if (atomThreadCreate(&tcb[1], TEST_THREAD_PRIO, test_thread_func, 0,
-<<<<<<< HEAD
-              &test_thread_stack[1][TEST_THREAD_STACK_SIZE - sizeof(uint32_t)],
-              TEST_THREAD_STACK_SIZE) != ATOM_OK)
-=======
               &test_thread_stack[1][0],
               TEST_THREAD_STACK_SIZE, TRUE) != ATOM_OK)
->>>>>>> 51811433
         {
             /* Fail */
             ATOMLOG (_STR("Error creating test thread 2\n"));
@@ -140,13 +130,8 @@
 
         /* Create thread 3: Same priority as main thread so should not sleep */
         else if (atomThreadCreate(&tcb[2], TEST_THREAD_PRIO + 1, test_thread_func, 0,
-<<<<<<< HEAD
-              &test_thread_stack[2][TEST_THREAD_STACK_SIZE - sizeof(uint32_t)],
-              TEST_THREAD_STACK_SIZE) != ATOM_OK)
-=======
               &test_thread_stack[2][0],
               TEST_THREAD_STACK_SIZE, TRUE) != ATOM_OK)
->>>>>>> 51811433
         {
             /* Fail */
             ATOMLOG (_STR("Error creating test thread 3\n"));
