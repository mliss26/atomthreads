/*
 * Copyright (c) 2010, Kelvin Lawson. All rights reserved.
 *
 * Redistribution and use in source and binary forms, with or without
 * modification, are permitted provided that the following conditions
 * are met:
 *
 * 1. Redistributions of source code must retain the above copyright
 *    notice, this list of conditions and the following disclaimer.
 * 2. Redistributions in binary form must reproduce the above copyright
 *    notice, this list of conditions and the following disclaimer in the
 *    documentation and/or other materials provided with the distribution.
 * 3. No personal names or organizations' names associated with the
 *    Atomthreads project may be used to endorse or promote products
 *    derived from this software without specific prior written permission.
 *
 * THIS SOFTWARE IS PROVIDED BY THE ATOMTHREADS PROJECT AND CONTRIBUTORS
 * "AS IS" AND ANY EXPRESS OR IMPLIED WARRANTIES, INCLUDING, BUT NOT LIMITED
 * TO, THE IMPLIED WARRANTIES OF MERCHANTABILITY AND FITNESS FOR A PARTICULAR
 * PURPOSE ARE DISCLAIMED. IN NO EVENT SHALL THE PROJECT OR CONTRIBUTORS BE
 * LIABLE FOR ANY DIRECT, INDIRECT, INCIDENTAL, SPECIAL, EXEMPLARY, OR
 * CONSEQUENTIAL DAMAGES (INCLUDING, BUT NOT LIMITED TO, PROCUREMENT OF
 * SUBSTITUTE GOODS OR SERVICES; LOSS OF USE, DATA, OR PROFITS; OR BUSINESS
 * INTERRUPTION) HOWEVER CAUSED AND ON ANY THEORY OF LIABILITY, WHETHER IN
 * CONTRACT, STRICT LIABILITY, OR TORT (INCLUDING NEGLIGENCE OR OTHERWISE)
 * ARISING IN ANY WAY OUT OF THE USE OF THIS SOFTWARE, EVEN IF ADVISED OF THE
 * POSSIBILITY OF SUCH DAMAGE.
 */


#include "atom.h"
#include "atomqueue.h"
#include "atomtests.h"


/* Test queue size */
#define QUEUE_ENTRIES       8


/* Number of test threads */
#define NUM_TEST_THREADS      1


/* Test OS objects */
static ATOM_QUEUE queue1;
static uint32_t queue1_storage[QUEUE_ENTRIES];
static ATOM_TCB tcb[NUM_TEST_THREADS];
static uint8_t test_thread_stack[NUM_TEST_THREADS][TEST_THREAD_STACK_SIZE];


/* Test message values (more values than can fit in an entire 8 message queue) */
uint32_t test_values[] =
{
    0x12345678,
    0xFF000000,
    0x00FF0000,
    0x0000FF00,
    0x000000FF,
    0xF000000F,
    0x0F0000F0,
    0x00F00F00,
    0x000FF000,
    0x87654321,
    0xABCD0000,
    0x0000CDEF
};

/* Test result tracking */
static volatile int g_result;


/* Forward declarations */
static void test1_thread_func (uint32_t param);


/**
 * \b test_start
 *
 * Start queue test.
 *
 * This tests basic operation of queues.
 *
 * The main test thread creates a second thread and posts
 * a series of messages to the second thread. The message
 * values are checked against the expected values.
 *
 * We test using 4-byte messages.
 *
 * @retval Number of failures
 */
uint32_t test_start (void)
{
    int failures, count;
    int num_entries;
    uint32_t msg;

    /* Default to zero failures */
    failures = 0;
    g_result = 0;

    /* Create test queue */
    if (atomQueueCreate (&queue1, (uint8_t *)&queue1_storage[0], sizeof(queue1_storage[0]), QUEUE_ENTRIES) != ATOM_OK)
    {
        ATOMLOG (_STR("Error creating test queue\n"));
        failures++;
    }

    /* Create a test thread that will block because the queue is empty */
    else if (atomThreadCreate(&tcb[0], TEST_THREAD_PRIO + 1, test1_thread_func, 0,
<<<<<<< HEAD
              &test_thread_stack[0][TEST_THREAD_STACK_SIZE - sizeof(uint32_t)],
              TEST_THREAD_STACK_SIZE) != ATOM_OK)
=======
              &test_thread_stack[0][0],
              TEST_THREAD_STACK_SIZE, TRUE) != ATOM_OK)
>>>>>>> 51811433
    {
        /* Fail */
        ATOMLOG (_STR("Error creating test thread 1\n"));
        failures++;
    }
    else
    {

        /*
         * We have created an empty queue and a thread which should now
         * be blocking on the queue. The test thread is lower priority
         * than us.
         */

        /* Wait for the other thread to start blocking on queue1 */
        if (atomTimerDelay(SYSTEM_TICKS_PER_SEC) != ATOM_OK)
        {
            ATOMLOG (_STR("Failed timer delay\n"));
            failures++;
        }
        else
        {
            /*
             * Post all entries in the test array to the queue.
             * Because the second thread is lower priority than
             * us, we will post 8 messages until the queue is
             * full without waking up the second thread at all.
             * At that point, we will block and the second
             * thread will remove one message from the queue.
             * With a spare entry in the queue, this thread
             * will wake up again and post another message.
             * This will continue until this thread has posted
             * all messages, at which point the second thread
             * will drain all remaining messages from the
             * queue.
             *
             * Through this scheme we are able to test posting
             * to the queue at all possible fill levels.
             */
            num_entries = sizeof(test_values) / sizeof(test_values[0]);
            for (count = 0; count < num_entries; count++)
            {
                /* Increment through and post all test values to the queue */
                msg = test_values[count];
                if (atomQueuePut (&queue1, 0, (uint8_t *)&msg) != ATOM_OK)
                {
                    ATOMLOG (_STR("Failed post\n"));
                    failures++;
                }
            }

            /* Sleep a while for the second thread to finish */
            atomTimerDelay (SYSTEM_TICKS_PER_SEC);

            /* Check that the second thread has found all test values */
            if (g_result != 1)
            {
                ATOMLOG (_STR("Bad test vals\n"));
                failures++;
            }
        }
    }

    /* Check thread stack usage (if enabled) */
#ifdef ATOM_STACK_CHECKING
    {
        uint32_t used_bytes, free_bytes;
        int thread;

        /* Check all threads */
        for (thread = 0; thread < NUM_TEST_THREADS; thread++)
        {
            /* Check thread stack usage */
            if (atomThreadStackCheck (&tcb[thread], &used_bytes, &free_bytes) != ATOM_OK)
            {
                ATOMLOG (_STR("StackCheck\n"));
                failures++;
            }
            else
            {
                /* Check the thread did not use up to the end of stack */
                if (free_bytes == 0)
                {
                    ATOMLOG (_STR("StackOverflow %d\n"), thread);
                    failures++;
                }

                /* Log the stack usage */
#ifdef TESTS_LOG_STACK_USAGE
                ATOMLOG (_STR("StackUse:%d\n"), (int)used_bytes);
#endif
            }
        }
    }
#endif

    /* Quit */
    return failures;
}


/**
 * \b test1_thread_func
 *
 * Entry point for test thread 1.
 *
 * @param[in] param Unused (optional thread entry parameter)
 *
 * @return None
 */
static void test1_thread_func (uint32_t param)
{
    uint32_t msg;
    int num_entries, count, failures;

    /* Compiler warnings */
    param = param;

    /* Default to no errors */
    failures = 0;

    /*
     * Loop receiving messages until we have received the number of
     * values in the test array.
     */
    num_entries = sizeof(test_values) / sizeof(test_values[0]);
    for (count = 0; count < num_entries; count++)
    {
        /* Receive a value from the queue */
        if (atomQueueGet (&queue1, 0, (uint8_t *)&msg) != ATOM_OK)
        {
            ATOMLOG (_STR("Failed get\n"));
            failures++;
        }

        /* Check that we received the expected value */
        else if (msg != test_values[count])
        {
            ATOMLOG (_STR("Val%d\n"), count);
            failures++;
        }
    }

    /*
     * Set g_result to indicate success if we had no failures.
     * Thread-protection is not required on g_result because it
     * is only ever set by this thread.
     */
    if (failures == 0)
    {
        /* No failures */
        g_result = 1;
    }

    /* Wait forever */
    while (1)
    {
        atomTimerDelay (SYSTEM_TICKS_PER_SEC);
    }
}<|MERGE_RESOLUTION|>--- conflicted
+++ resolved
@@ -107,13 +107,8 @@
 
     /* Create a test thread that will block because the queue is empty */
     else if (atomThreadCreate(&tcb[0], TEST_THREAD_PRIO + 1, test1_thread_func, 0,
-<<<<<<< HEAD
-              &test_thread_stack[0][TEST_THREAD_STACK_SIZE - sizeof(uint32_t)],
-              TEST_THREAD_STACK_SIZE) != ATOM_OK)
-=======
               &test_thread_stack[0][0],
               TEST_THREAD_STACK_SIZE, TRUE) != ATOM_OK)
->>>>>>> 51811433
     {
         /* Fail */
         ATOMLOG (_STR("Error creating test thread 1\n"));
